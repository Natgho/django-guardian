--- conflicted
+++ resolved
@@ -45,12 +45,8 @@
             kwargs["content_object"] = obj
         obj_perm, _ = self.get_or_create(**kwargs)
         return obj_perm
-
-<<<<<<< HEAD
-    def bulk_assign_perm(self, perm, user_or_group, queryset, ignore_conflicts=False):
-=======
-    def bulk_assign_perm(self, perm: str, user_or_group: Any, queryset: QuerySet) -> Any:
->>>>>>> 0697e33c
+      
+    def bulk_assign_perm(self, perm: str, user_or_group: Any, queryset: QuerySet, ignore_conflicts: bool=False) -> Any:
         """
         Bulk assigns permissions with given `perm` for an objects in `queryset` and
         `user_or_group`.
@@ -82,11 +78,7 @@
 
         return assigned_perms
 
-<<<<<<< HEAD
-    def assign_perm_to_many(self, perm, users_or_groups, obj, ignore_conflicts=False):
-=======
-    def assign_perm_to_many(self, perm: str, users_or_groups: Any, obj: Model) -> Any:
->>>>>>> 0697e33c
+    def assign_perm_to_many(self, perm: str, users_or_groups: Any, obj: Model, ignore_conflicts: bool=False) -> Any:
         """
         Bulk assigns given `perm` for the object `obj` to a set of users or a set of groups.
         """
