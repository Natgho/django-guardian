---
name: Tests

on:
  push:
    branches:
      - master
      - devel
  pull_request:

jobs:
  tests:
    runs-on: ubuntu-24.04
    strategy:
      fail-fast: false
      matrix:
        python-version: ["3.8", "3.9", "3.10", "3.11", "3.12"]
        django: ["3.2", "4.1", "4.2", "5.0", "main"]
        exclude:
          - python-version: "3.12"
            django: "4.2" # Python 3.12 is supported since Django 4.2.8.
          - python-version: "3.12"
            django: "4.1"
          - python-version: "3.12"
            django: "3.2"
          - python-version: "3.11"
            django: "3.2"
          - python-version: "3.9"
<<<<<<< HEAD
            django: 5.0
          - python-version: "3.9"
            django: main
          - python-version: "3.8"
            django: 5.0
          - python-version: "3.8"
=======
            django: 4.0.0
          - python-version: "3.10"
            django: 4.0.0
          - python-version: "3.10"
>>>>>>> a61df706
            django: main

    services:
      mariadb:
<<<<<<< HEAD
        image: mariadb:11.4.2
=======
        image: mariadb:10.5
>>>>>>> a61df706
        env:
          MYSQL_ROOT_PASSWORD: mariadb
        ports:
          - 3306:3306
      postgres:
<<<<<<< HEAD
        image: postgres:16.3
=======
        image: postgres:14-alpine
>>>>>>> a61df706
        env:
          PGUSER: postgres
          POSTGRES_PASSWORD: postgres
        options: >-
          --health-cmd pg_isready
          --health-interval 10s
          --health-timeout 5s
          --health-retries 5
        ports:
          - 5432:5432

    steps:
      - uses: actions/checkout@v4
      - name: Set up Python ${{ matrix.python-version }}
        uses: actions/setup-python@v5
        with:
          python-version: ${{ matrix.python-version }}
      - name: Install latest pip, setuptools, and wheel
        run: |
          python -m pip install --upgrade pip wheel setuptools
      - name: Install dependencies
        run: |
          PACKAGES=('mock' 'pytest' 'pytest-django' 'pytest-cov' 'django-environ' 'setuptools_scm' 'pyupgrade' 'psycopg2-binary' 'mysqlclient')
          if [[ "${{ matrix.django }}" == 'main' ]]; then
              PACKAGES+=('https://github.com/django/django/archive/main.tar.gz');
          else
              PACKAGES+=("Django~=${{ matrix.django }}");
          fi;

          PGPASSWORD="postgres" psql -c 'create database django_guardian;' -h localhost -U postgres;
          PGPASSWORD="postgres" psql -c 'create database test_django_guardian;' -h localhost -U postgres;

          mysql --host=127.0.0.1 --user=root --password=mariadb -e 'CREATE DATABASE django_guardian;';
          mysql --host=127.0.0.1 --user=root --password=mariadb -e 'CREATE DATABASE test_django_guardian;';

          python -m pip install --upgrade --upgrade-strategy=only-if-needed ${PACKAGES[*]};
      - name: Ensure no version conflicts exist
        run: pip check
      - name: Lint modern PY3 syntax
        run: find . -name '*.py' | xargs pyupgrade --py3-only

      - name: Code tests (with PostgreSQL)
        run: |
          export DATABASE_URL=postgres://postgres:postgres@localhost/django_guardian
          python ./setup.py --version
          py.test --cov=guardian

      - name: Code tests (with MariaDB)
        run: |
          export DATABASE_URL=mysql://root:mariadb@127.0.0.1:3306/django_guardian
          python ./setup.py --version
          py.test --cov=guardian

      - name: Code tests (with SQLite)
        run: |
          export DATABASE_URL=sqlite://
          python ./setup.py --version
          py.test --cov=guardian

      - name: Test example_project
        run: |
          pip install .;
          cd example_project;
          DJANGO_VERSION="${{ matrix.django }}"
          EXAMPLE_PROJECTS_DJANGO_VERSION=$(grep -i "django[^-]" requirements.txt | cut -d "=" -f 2)
          if [ "${DJANGO_VERSION:0:3}" = "${EXAMPLE_PROJECTS_DJANGO_VERSION:0:3}" ]; then
              python -Wa manage.py makemigrations --check --dry-run;
          elif [ -z "${EXAMPLE_PROJECTS_DJANGO_VERSION}" ]; then
              echo "Could not determine which version of Django the example project supports."
              exit 1
          fi;

          export DATABASE_URL=postgres://postgres:postgres@localhost/django_guardian
          python -Wa manage.py test;

          export DATABASE_URL=mysql://root:mariadb@127.0.0.1:3306/django_guardian
          python -Wa manage.py test;

          export DATABASE_URL=sqlite://
          python -Wa manage.py test;<|MERGE_RESOLUTION|>--- conflicted
+++ resolved
@@ -26,38 +26,23 @@
           - python-version: "3.11"
             django: "3.2"
           - python-version: "3.9"
-<<<<<<< HEAD
             django: 5.0
           - python-version: "3.9"
             django: main
           - python-version: "3.8"
             django: 5.0
           - python-version: "3.8"
-=======
-            django: 4.0.0
-          - python-version: "3.10"
-            django: 4.0.0
-          - python-version: "3.10"
->>>>>>> a61df706
             django: main
 
     services:
       mariadb:
-<<<<<<< HEAD
         image: mariadb:11.4.2
-=======
-        image: mariadb:10.5
->>>>>>> a61df706
         env:
           MYSQL_ROOT_PASSWORD: mariadb
         ports:
           - 3306:3306
       postgres:
-<<<<<<< HEAD
-        image: postgres:16.3
-=======
-        image: postgres:14-alpine
->>>>>>> a61df706
+        image: postgres:16-alpine
         env:
           PGUSER: postgres
           POSTGRES_PASSWORD: postgres
