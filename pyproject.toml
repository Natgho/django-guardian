--- conflicted
+++ resolved
@@ -1,10 +1,6 @@
 [project]
 name = "django-guardian"
-<<<<<<< HEAD
 version = "3.0.1"
-=======
-version = "3.0.0"
->>>>>>> d9587a8a
 description = "Per object permissions for Django"
 keywords = ["django", "permissions", "authorization", "object", "row", "level"]
 readme = "README.md"
